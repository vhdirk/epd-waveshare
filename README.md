--- conflicted
+++ resolved
@@ -59,13 +59,10 @@
 | [2.9 Inch B/W (A)](https://www.waveshare.com/product/2.9inch-e-paper-module.htm) | Black, White | ✕ | ✔ | ✔ | ✔ |
 | [2.9 Inch B/W V2 (A)](https://www.waveshare.com/product/2.9inch-e-paper-module.htm) | Black, White | ✕ | ✔ | ✔ | ✔ |
 | [2.7 Inch 3 Color (B)](https://www.waveshare.com/2.7inch-e-paper-b.htm) | Black, White, Red | ✕ | ✔ | ✔ | ✔ |
-<<<<<<< HEAD
+| [2.66 Inch 3 Color (B)](https://www.waveshare.com/wiki/Pico-ePaper-2.66-B) | Black, White, Red | ✕ | ✕ | ✔ | ✔ |
 | [1.54 Inch B/W/Y (C) (Discontinued)](https://www.waveshare.com/1.54inch-e-paper-module-c.htm) | Black, White, Yellow | ✕ | ✕ | ✔ | ✔ |
 | [1.54 Inch B/W/R (B)](https://www.waveshare.com/1.54inch-e-Paper-B.htm) | Black, White, Red | ✕ | ✕ | ✔ | ✔ |
 | [1.54 Inch B/W (A)](https://www.waveshare.com/1.54inch-e-Paper-Module.htm) | Black, White | ✕ | ✔ | ✔ | ✔ |
-=======
-| [2.66 Inch 3 Color (B)](https://www.waveshare.com/wiki/Pico-ePaper-2.66-B) | Black, White, Red | ✕ | ✕ | ✔ | ✔ |
->>>>>>> b94f12b3
 
 ### [1]: 7.5 Inch B/W V2 (A)
 
